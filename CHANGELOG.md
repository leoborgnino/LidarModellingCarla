## Latest Changes
<<<<<<< HEAD
  * Added recording/replaying functionality to manual_control.py script.
    - CTRL + R: Toggle recording (file is always 'manual_recording.rec')
    - CTRL + P: Replay last recording.
    - CTRL + -: Subtract 1 second the start time of the replayer.
    - CTRL + =: Add 1 second the start time of the replayer.
    - CTRL + SHIFT + -: Subtract 10 seconds the start time of the replayer.
    - CTRL + SHIFT + =: Add 10 seconds the start time of the replayer.
    - Note: A negative time start means to replay from the end of the recording (-2 = replay the last 2 seconds)
=======
  * Fix parsing of OpenDrive geoReference exported by RoadRunner
>>>>>>> 8fda9d9c
  * Added manual_control_steeringwheel.py to control agents using Logitech G29 steering wheels (and maybe others).
  * Fixed `manual_control.py` and `no_rendering_mode.py` to prevent crashes when used in "no rendering mode"
  * Added movable props present in the map (e.g. chairs and tables) as actors so they can be controlled from Python
  * Refactored `no_rendering_mode.py` to improve performance and interface
  * Exposed minimum physics control parameters for vehicles and wheels.
  * Several improvements to the basic build system for Windows
  * Improved time-out related error messages
  * Fixed issue of retrieving an empty list when calling `world.get_actors()` right after creating the world
  * New map Town06, featuring a "Michigan left" intersection including:
    - Connection ramp between two highways
    - Incorporation to a highway requiring changing several lanes to take another exit
    - Junctions supporting different scenarios
  * New pedestrian texture to add more variations
  * New road PBR material
  * Fixed traffic signs having the trigger box rotated
  * Fixed Town01 placed 38 meters above the zero
  * Fixed female walk animation
  * Fixed static objects present in the map were marked as "movable"
  * Fixed BP_MultipleFloor, tweaked offset in BaseFloor to adjust meshes between them
  * New traffic signs assets: one-way, no-turn, more speed limits, do not enter, arrow floors, Michigan left, and lane end
  * Expose traffic sign's trigger volumes on Python API
  * Updated the Python API to enable the user to acquire a traffic light's pole index and all traffic lights in it's group

## CARLA 0.9.3

  * Upgraded to Unreal Engine 4.21
  * Upgraded Boost to 1.69.0
  * New Town04 (biggest so far), includes a freeway, new bridge and road barrier, a nicer landscape based on height-map, and new street props
  * New Town05, adding more variety of intersections for the scenario runner
  * Redesigned pedestrian models and animations (walk and idle) for male and female characters
  * Added sensor for detecting obstacles (ray-cast based)
  * Added sensor GNSS (GPS)
  * Basic agent integrated with global router
  * Added a few methods to manage an actor:
    - set_velocity: for setting the linear velocity
    - set_angular_velocity: for setting the angular velocity
    - get_angular_velocity: for getting the angular velocity
    - add_impulse: for applying an impulse (in world axis)
  * Renamed vehicle.get_vehicle_control() to vehicle.get_control() to be consistent with walkers
  * Added new mesh for traffic lights
  * Added new pine tree assets, with their LODs finely tuned for performance
  * Added point transformation functionality for LibCarla and PythonAPI
  * Added "sensor_tick" attribute to sensors (cameras and lidars) to specify the capture rate in seconds
  * Added Export/Import map tools
  * Added "get_forward_vector()" to rotation and transform, retrieves the unit vector on the rotation's X-axis
  * Added support for Deepin in PythonAPI's setup.py
  * Added support for spawning and controlling walkers (pedestrians)
  * Updated BasicAgent to allow setting target_speed and handle US-style traffic lights properly
  * OpenDriveActor has been rewritten using the Waypoint API, this has fixed some bugs
  * Remove crash reporter from packaged build
  * Improved simulator fatal error handling, now uses UE4 fatal error system
  * LibCarla server pipeline now compiles with exceptions disabled for better performance and compatibility with UE4
  * Fixed TCP accept error, too many open files while creating and destroying a lot of sensors
  * Fixed lost error messages in client-side, now when a request fails it reports the reason
  * Fixed global route planner to handle round about turns and made the code consistent with local planner
  * Fixed local planner to avoid premature route pruning at path overlaps
  * Fixed autopilot direction not properly initialized that interfered with the initial raycast direction
  * Fixed crash when an actor was destroyed but not de-registered, e.g. falling out of world bounds

## CARLA 0.9.2

  * Updated ROS bridge for CARLA 0.9.X (moved to its own repository)
  * Added Python API "agents" extension, includes
    - Global route planner based on the Waypoints API (compatible with OpenDrive)
    - BasicAgent: new client agent that can drive to a given coordinate of the map using the waypoint API and PID controllers, attending to other vehicles and traffic lights
    - RoamingAgent: new client agent that can drive at different speeds following waypoints based on PID controllers, attending to other vehicles and traffic lights
    - LocalPlanner functionality to navigate waypoints using PID controllers
    - LateralControl and LongitudinalControl PIDs
  * Added support for manual gear shifting
  * Added "role_name" attribute to actors to easily identify the "hero" vehicle
  * Changed traffic lights in Town03 to American style
  * Added new junction types with only stop signs
  * Updates to documentation and tutorials
  * Simulator now starts by default in windowed mode
  * CMake version required downgraded to 3.5 for better compatibility
  * Fixed waypoints height were all placed at zero height
  * Fixed actors in world.get_actors() missing parent actor
  * Fixed some vehicles losing their wheels after calling set_simulate_physics
  * Fixed bounding box of Lincoln MkZ
  * Several fixes and improvements to OpenDriveActor

## CARLA 0.9.1

  * New town: Town03
    - Created with Vector Zero's RoadRunner (including OpenDrive information of the road layout)
    - Bigger and more diverse
    - More road variety: multiple lanes and lane markings, curves at different angles, roundabout, elevation, tunnel
  * Lots of improvements to the Python API
    - Support for Python 3
    - Support for retrieving and changing lighting and weather conditions
    - Migrated Lidar sensor
    - Migrated image converter methods: Depth, LogarithmicDepth, and CityScapesPalette
    - Migrated IO methods for sensor data, "save_to_disk" available for PNG, JPEG, TIFF, and PLY
    - Added support for requesting the list of all the actors alive in the current world, `world.get_actors()`
    - `world.get_actors()` returns an `ActorList` object with `filter` functionality and lazy initialization of actors
    - Added collision event sensor, "sensor.other.collision", that triggers a callback on each collision to the actor it is attached to
    - Added lane detector sensor, "sensor.other.lane_detector", that detects lane invasion events
    - Added `carla.Map` and `carla.Waypoint` classes for querying info about the road layout
      - Added methods for converting and saving the map as OpenDrive format
      - Added `map.get_spawn_points()` to retrieve the recommended spawn points for vehicles
      - Added `map.get_waypoint(location)` to query the nearest waypoint
      - Added `map.generate_waypoints(distance)` to generate waypoints all over the map at an approximated distance
      - Added `map.get_topology()` for getting a list the tuples of waypoints that define the edges of the road graph
      - Added `waypoint.next(distance)` to retrieve the list of the waypoints at a distance that can be driven from this waypoint
    - Added `parent` attributes to actors, not None if the actor is attached to another actor
    - Added `semantic_tags` to actors containing the list of tags of all of its components
    - Added methods for retrieving velocity and acceleration of actors
    - Added function to enable/disable simulating physics on an actor, `actor.set_simulate_physics(enabled=True)`
    - Added bounding boxes to vehicles, `vehicle.bounding_box` property
    - Exposed last control applied to vehicles, `vehicle.get_vehicle_control()`
    - Added a "tick" message containing info of all the actors in the scene
      - Executed in the background and cached
      - Added `world.wait_for_tick()` for blocking the current thread until a "tick" message is received
      - Added `world.on_tick(callback)` for executing a callback asynchronously each time a "tick" message is received
      - These methods return/pass a `carla.Timestamp` object containing, frame count, delta time of last tick, global simulation time, and OS timestamp
      - Methods retrieving actor's info, e.g. `actor.get_transform()`, don't need to connect with the simulator, which makes these calls quite cheap
    - Allow drawing debug shapes from Python: points, lines, arrows, boxes, and strings (`world.debug.draw_*`)
    - Added id (id of current episode) and map name to `carla.World`
    - Exposed traffic lights and signs as actors. Traffic lights have a specialized actor class that has the traffic light state (red, green, yellow) as property
    - Added methods for accessing and modifying individual items in `carla.Image` (pixels) and `carla.LidarMeasurement` (locations)
    - Added `carla.Vector3D` for (x, y, z) objects that are not a `carla.Location`
    - Removed `client.ping()`, `client.get_server_version()` accomplishes the same
    - Renamed `contains_X()` methods to `has_X()`
    - Changed `client.set_timeout(seconds)` to use seconds (float) instead of milliseconds
    - Allow iterating attributes of an Actor's Blueprint
    - Fixed wildcard filtering issues, now "vehicle.*" or "*bmw*" patterns work too
    - Fixed `actor.set_transform()` broken for attached actors
  * More Python example scripts and improved the present ones
    - Now all the scripts use the list of recommended spawn points for each map
    - Renamed "example.py" to "tutorial.py", and updated it with latest changes in API
    - Added timeout to the examples
    - "manual_control.py" performance has been improved while having more measurements
    - "manual_control.py" now has options to change camera type and position
    - "manual_control.py" now has options to iterate weather presets
    - "manual_control.py" now has a fancier HUD with lots of info, and F1 key binding to remove it
    - Added "dynamic_weather.py" to change the weather in real-time (the one used in the video)
    - Added "spawn_npc.py" to quickly add a lot of NPC vehicles to the simulator
    - Added "spawn_npc.py --safe" to only add non-problematic vehicles
    - "vehicle_gallery.py" also got some small fixes
  * Asset and content improvements
    - New vehicle: Lincoln MKZ 2017
    - Refactored weather system, parametrized to make it easier to use
    - Improved control of bikes and motorbikes, still not perfect but causes less accidents
    - Added building block generator system
    - Misc city assets: New building, tunnel columns, rail-road bridges, new textures, new urban props
    - Adjusted vehicle physics and center of mass
    - Adjusted the maximum distance culling for foliage
    - Adjusted pedestrian animations and scale issues (not yet available with new API though)
    - Improved map building blueprints, spline based asset repeaters, and wall building tools
    - Replaced uses of Unreal's Foliage system with standard static meshes to work around a visual bug in Linux systems
    - Fixed filenames too long when packing the project on Windows
    - Fixed "SplineMeshRepeater" loses its collider mesh from time to time
    - Standardized asset nomenclature
  * New system for road information based on OpenDrive format
    - Added new map classes for querying info about the road layout and topology
    - Added methods for finding closest point on the road
    - Added methods for generating and iterating waypoints based on the road layout
    - Added OpenDrive parser to convert OpenDrive files to our map data structures
  * Other miscellaneous improvements and fixes
    - Fixed single channel Lidar crash (by @cwecht)
    - Fixed command-line argument `-carla-settings` fails to load absolute paths (by @harlowja)
    - Added an option to command-line to change quality level when launching the simulator, `-quality-level=Low`
    - Added ROS bridge odometry message (by @ShepelIlya)
    - New lens distortion shader, sadly not yet integrated with our cameras :(
    - New Docker tutorial
    - Disabled texture streaming to avoid issue of textures not loading in scene captures
    - Adjusted scene capture camera gamma to 2.4
    - Fixed leaking objects in simulation when despawning a vehicle. Now Pawn's controller is destroyed too if necessary when destroying an Actor
    - Fixed overflow on platform time-stamp, now it uses `double`
    - Upgraded @rpclib to fix crash when client exits too fast (rpclib/PR#167)
    - Moved "PythonClient" inside deprecated folder to avoid confusion
    - Refactored sensor related code
      - New plugin system for sensors that simplifies adding sensors, mini-tutorial at #830
      - Compile-time dispatcher for sensors and serializers
  * Improvements to the streaming library
    - Added multi-streams for streaming simultaneously to multiple clients (used by the "tick" message)
    - Messages re-use allocated memory when possible
    - Allows unsubscribing from a stream
    - Fixed client receives interleaved sensor messages, some messages can be discarded if connection is too slow though
    - Fixed streaming client fails to connect in Windows
    - Fixed streaming client keeps trying to reconnect after destroying a sensor
  * Refactored client C++ API
    - Python GIL is released whenever possible to avoid blocking
    - Fixed deadlock when closing the simulator while a client is connected
    - Fixed crash on simulator shutdown if a client has connected at some point
    - Set methods are now sent async which greatly improves performance in the client-side
    - Vehicle control is cached and not sent if haven't changed
    - Suppressed exceptions in destructors
  * Other development improvements
    - Improved Linux Makefile, fine-grained targets to reduce compilation times in development
    - Workaround for "setup.py" to link against "libcarla_client.a" again (Linux only)
    - Added support for ".gtest" file, each line of this file is passed to GTest executables as arguments when running `make check` targets
    - Python eggs are also archived on Jenkins to easily get them without downloading the full package
    - Added uncrustify config file for formatting UE4 C++ code

## CARLA 0.9.0

  * Upgraded to Unreal Engine 4.19
  * Redesign of the networking architecture
    - Allows any number of clients to connect simultaneously
    - Now is possible to add and remove at any time any vehicle or camera
    - Now is possible to control any vehicle or camera
    - Now is possible to place cameras anywhere
    - Reduced to two ports instead of three
    - First port uses an RPC protocol based on [rpclib](http://rpclib.net/)
    - Second port is for the streaming of the sensor data
  * Redesign of the Python API
    - Actors and sensors are now exposed in the API and can be independently controlled
    - The Python module is built in C++, with significant performance gain in some operations
    - Many functionality haven't been ported yet, so expect a lot of things missing
  * Redesign of the build system to accommodate the changes in dependencies
    - Everything can be done now with the Makefile
    - For the moment only Linux is supported, sorry
  * Massive clean up of all unused assets
  * Some aesthetic fixes to the vehicles

## CARLA 0.8.4

  * Community contribution: ROS bridge by @laurent-george
  * New vehicle: Tesla Model 3
  * Added an option to _"CarlaSettings.ini"_ to disable bikes and motorbikes
  * Fixed missing collision of vehicles introduced in 0.8.3
  * Improved stability of bikes and motorbikes
  * Improved autopilot turning behaviour at intersections, now using front wheels positions as reference
  * Temporarily removed Kawasaki Ninja motorbikes because the model was having some stability issues

## CARLA 0.8.3

  * Added two-wheeled vehicles, 3 bicycles and 4 motorbikes
  * Several art optimizations (CARLA is now about 10% faster)
    - Improved the performance of vegetation assets, adjusted LOD and culling distance, set billboards where possible
    - Drastically reduced the number of polygons of the landscape while keeping the original shape
    - Removed some high-cost unnecessary assets
    - Remodelled Mustang and NissanMicra, now with less polygons and materials, better textures and LOD
    - Remodelled building SM_TerracedHouse_01, now with more polygons but less materials and better textures
  * CARLA releases include now a Dockerfile for building docker images
  * Change in HUD: replace "FPS" by "Simulation Step"
  * The current map name is now included in the scene description message sent to the client
  * Adapted "manual_control.py" and "view_start_positions.py" to use the map name sent by the simulator
  * Improved the vehicle spawning algorithm, now it tries to spawn as much cars as possible even if there are not enough spawn points
  * "Setup.sh" is now faster and accepts an argument to run multiple jobs in parallel
  * Fixed foliage distance culling using wrong distance in "Low Mode"
  * Fixed NissanMicra slightly turning left when driving straight

## CARLA 0.8.2

  * Revamped driving benchmark
    - Changed name from benchmark to driving benchmark
    - Fully Redesigned the architecture of the module
    - Added a lot more documentation
    - Now you can stop and resume the benchmarks you run
  * Rolled back vehicle's location to the pivot of the mesh instead of the center of the bounding box
  * Added relative transform of the vehicle's bounding box to the measurements, player and non-players
  * Added "frame number" to each sensor measurement so it is possible to sync all the measurements based on the frame they are produced
  * Improved vehicle spawner to better handle spawning failures
  * Walkers use now a closer angle to detect vehicles, so they don't stop moving if a car passes nearby
  * Fixed lighting artefact causing the road to change its brightness depending on the distance to the camera
  * Fixed captured images overexposed in Low mode
  * Fixed illegal character in asset name
  * Fixed editing sun azimuth angle in CarlaWeadther.ini had no effect
  * Fixed crash when using a non-standard image size in DirectX (Windows)
  * Fixed issue with using multiple "SceneCaptureToDiskCamera"

## CARLA 0.8.1

  * New Python example for visualizing the player start positions
  * Fixed box extent of non-player agents was sent in centimeters instead of meters
  * Fixed speed limits were sent in km/h instead of m/s
  * Fixed issue in Volkswagen T2 wheels causing it to overturn

## CARLA 0.8.0

  * Upgraded to Unreal Engine 4.18
  * Created our own pedestrian 3D models free to use and distribute
  * Removed Epic's Automotive Materials dependencies
  * 360 Lidars support (similar to Velodyne HDL-32E or VLP-16) thanks to Anton Pechenko (Yandex)
    - Ray-cast based
    - Configurable settings
    - Added methods to save points to disk as PLY file
  * Added quality level settings
    - Low: low quality graphics, about 3 times faster with one camera
    - Epic: best quality (as before)
  * Measurements now use SI units
    - Locations:    m
    - Speed:        m/s
    - Acceleration: m/s^2
    - Collisions:   kg*m/s
    - Angles:       degrees
  * Added API methods to convert depth images to a point cloud
    - New method "image_converter.depth_to_local_point_cloud"
    - A supplementary image can be passed to attach colors to the points
    - New client example generates a point cloud in world coordinates
    - Added Transform class to Python API
  * Performance optimizations
    - Significant speed improvements in both Epic and Low modes
    - Fixed materials and improved shaders for roads, architecture, sidewalks, foliage, landscapes, cars, walkers, reflections, water
    - Execution of a set of Project and Engine parameters to improve performance (quality, vsync, AO, occlusion)
    - Generation of the road pieces using static meshes and actors instead of a single actor with instanced meshes
      - Improved performance since now is able to apply occlusion and draw distance
    - Images are captured asynchronously in the render thread
      - In asynchronous mode, images may arrive up to two frames later
      - In synchronous mode, game thread is blocked until images are ready
    - Blueprint code optimizations for vehicles, walkers, and splines
    - Added a way to configure different quality levels with culling distance and materials configuration
  * Refactored sensor related code to ease adding new sensors in the future
  * Added vehicle box extent to player measurements
  * Removed the player from the list of non-player agents
  * Adjusted bounding boxes to vehicles' height
  * Changed vehicles' center to match bounding box
  * Added autopilot mode to manual_control.py
  * Added quality level options to manual_control.py and client_example.py
  * Replaced background landscape and trees by a matte painting
  * Fixed road map generated some meshes twice
  * Small improvements to Windows support
    - Fixed issues with the Makefile
    - Fixed asset names too long or containing special characters

## CARLA 0.7.1

  * New Python API module: Benchmark
    - Defines a set of tasks and conditions to test a certain agent
    - Contains a starting benchmark, CoRL2017
    - Contains Agent Class: Interface for benchmarking AIs
  * New Python API module: Basic Planner (Temporary Hack)
    - Provide routes for the agent
    - Contains AStar module to find the shortest route
  * Other Python API improvements
    - Converter class to convert between Unreal world and map units
    - Metrics module to summarize benchmark results
  * Send vehicle's roll, pitch, and yaw to client (orientation is now deprecated)
  * New RoutePlanner class for assigning fixed routes to autopilot (IntersectionEntrance has been removed)
  * Create a random engine for each vehicle, which greatly improves repeatability
  * Add option to skip content download in Setup.sh
  * Few small fixes to the city assets

## CARLA 0.7.0

  * New Python client API
    - Cleaner and more robust
    - Compatible with Python 2 and 3
    - Improved exception handling
    - Improved examples
    - Included methods for parsing the images
    - Better documentation
    - Protocol: renamed "ai_control" to "autopilot_control"
    - Merged testing client
    - Added the maps for both cities, the client can now access the car position within the lane
  * Make CARLA start without client by default
  * Added wind effect to some trees and plants
  * Improvements to the existing weather presets
  * Build script: skip content download if up-to-date

## CARLA 0.6.0

  * Included Unreal project and reorganised folders
  * Enabled semantic segmentation by default
  * Added Felipe's Python client
  * New build system (Linux only)
  * Few fixes to city assets

## CARLA 0.5.4

  * Added command-line parameter -carla-no-hud
  * Remove override gamma from weather settings
  * Fixed issue road map generation hangs cooking command
  * Organise Python client and make sample script
  * Rename maps
    - CARLA_ORIGIN_0 --> Town02
    - CARLA_ORIGIN_1 --> Town01
  * Fixed Carla-Cola machine falling at begin play

## CARLA 0.5.3

  * Fixed issues with weather
  * Fixed missing building

## CARLA 0.5.2

  * Autopilot mode has been removed, now server sends AI control together with measurements every frame
  * State and position of traffic lights and signs are now included in the measurements too
  * Added a python console client
  * Fixed crash when client sends an invalid player start
  * Fixed some issues with the dynamic weather not looking as it used to do
  * Fixed some collision boxes missing

## CARLA 0.5.1

  * Fixed issue server was destroyed on every reset, closing the connection
  * Fixed issue agent servers connect too late
  * Improvements to the python client
  * Added python client test suite for testing the release
  * Added image converter
  * Fixed missing floor on CARLA_ORIGIN_0
  * Changed sidewalk texture
  * Improvements on the physics of some vehicles
  * More props and decals added to the cities

## CARLA 0.5.0

  * Upgraded to Unreal Engine 4.17
    - Fixes memory leaks
    - Fixes crashes with C++ std classes
  * Redesigned CarlaServer
    - Faster, avoids unnecessary copies
    - Sends images as raw data (no compression)
    - Supports synchronous and asynchronous mode
    - Networking operation have a time-out
    - Synchronous methods have a time-out
    - Pure C interface for better compatibility
    - Unit tests with GoogleTest
  * New server-client protocol
    - Upgraded to proto3
    - Supports repeated fields
    - Optionally send information about all dynamic agents in the scene
    - Now sends transforms instead of locations only
    - Autopilot mode added to control
  * New build system to avoid linkage issues
  * Added autopilot mode
  * Added an on-board camera to the car
  * Added traffic lights and speed limit to player state
  * Added player pawn selection to config file
  * Improved blueprint interface of the C++ classes
  * Some performance improvements to vehicle controllers
  * Fix issues with depth material in Windows
  * Fix issues with random engine not being available for vehicles
  * Fixed issue that compiling a release hang when saving the road map
  * Added more content; 7 vehicles, 30 pedestrians, many decals and props
  * Randomized pedestrian clothing
  * Many improvements and fixes to the city levels and assets
  * Added sub-surface scattering to vegetation
  * Added key binding to change weather during play
  * Added key binding to toggle autopilot mode
  * Added a second camera to the player

## CARLA 0.4.6

  * Add weather presets specific for each level
  * Some map fixes, adjust weather presets specific for each level
  * Fixed regression that some walkers may go at extremely slow and fast speeds

## CARLA 0.4.5

  * Add random seeds to config file
  * Improve logging
  * Removed rotation of map CARLA_ORIGIN_1

## CARLA 0.4.4

  * Fixed regression walkers despawning when stopping after seeing a car
  * Changed, collision is only registered if player moves faster than 1 km/h
  * Fixed issue walkers resume movement after sensing nothing, but the car is still there sometimes
  * Few improvements to the city assets

## CARLA 0.4.3

  * Fixed issue with reward, intersect other lane wasn't sent to the client
  * Improvements to the AI of other vehicles, and how they detect pedestrians
  * Improvements to the AI of the pedestrians, trying to avoid slightly better the cars
  * Made roads collision channel WorldStatic
  * Tune several vehicles' physics and engine
  * Fixed issue with vehicles bouncing back after hitting a pedestrian
  * Add bigger box to pedestrians to avoid accidents
  * Make vehicles spawn in order instead of randomly

## CARLA 0.4.2

  * Fixed issues with the server-client protocol
  * More improvements to the AI of other vehicles, now they barely crash
  * Improved the physics of some vehicles
  * Tweak the city for better AI of other vehicles

## CARLA 0.4.1

  * Improved AI of other vehicles, still needs some adjustment, but now they crash much less
  * Fixed wrong semantic segmentation label of the poles of traffic lights and signs
  * Added randomized vehicle license plates
  * Few improvements to the city assets

## CARLA 0.4.0

  * Made vehicle input more realistic, now reverse and brake use different input
  * Changed server-client protocol
    - CarlaSettings.ini is sent for every new episode
    - Control is extended with brake, reverse and handbrake
  * Set a clearer hierarchy for loading settings files
  * Made camera post-process settings able to change depending on the weather
  * Added basic functionality for NPC vehicles
  * Some improvements to the walker spawner
  * Generate road map metadata on save
  * Added command-line switch -carla-no-networking
  * Improved verbosity control of CarlaServer
  * Fixed issue with server that two threads used 100% CPU
  * Fixed issue with the attachment of the main camera to the player
  * Fixed issues with CarlaServer interface with Unreal, does not use STL containers anymore
  * Fixed issue with server not running below 30 fps at fixed frame rate, added physics sub-stepping
  * Fixed issues with some weather settings
  * Added randomized pedestrians with their AI and animations
  * Added other vehicles with their AI and physics
  * Added traffic lights and signs
  * Tweaked capture image to look similar to main camera
  * Changed car input to match settings in plugin
  * General improvements to levels and assets

## CARLA 0.3.0

  * Added basic dynamic weather functionality
    - Weather and sun light can be changed during game
    - Presets stored in config file CarlaWeather.ini
    - Added some presets for dynamic weather
  * Add basic functionality to spawn pedestrians
  * Split road meshes for intersections and turns for better precission of the road map
  * Better debug for road map
  * Implemented collision count for other cars and pedestrians
  * Command line argument -carla-settings now accepts relative paths
  * Improved performance when semantic segmentation is disabled
  * Improved tagger system
  * Implemented nav-mesh and spawn points for pedestrians
  * Added new cars
  * Added dynamic street lights
  * General improvements to levels and assets
  * Make the car jump

## CARLA 0.2.4

  * Fixed serialization of road map resulting in a huge map size
  * Some optimizations in the vegetation
  * Implemented more LODS

## CARLA 0.2.3

  * Fixed rounding errors in HUD (100% was shown as 99%, 30 FPS as 29 FPS)
  * Fixed crash when player goes out of road map
  * Fixed several issues related to the transform of the road map (wasn't working in CARLA_ORIGIN_1)
  * Make custom depth pass disable by default (semantic segmentation won't work by default)
  * Fixed road width in T-intersections
  * Implement road LOD
  * Fixed missing assets

## CARLA 0.2.2

  * Implemented signals for off-road and opposite lane invasion
  * Fixed linking issues (use Unreal's libpng)
  * Fixed memory leak in PNG compression
  * Added boundaries to the map
  * Several fixes in the map content

## CARLA 0.2.1

  * Fixed the memory leak related to protobuf issues
  * Fixed color shift in semantic segmentation and depth
  * Added in-game timestamp (now sending both OS and in-game)

## CARLA 0.2.0

  * Fixed Depth issues
  * Fixed random crash due to an invalid player start position
  * Added semantic segmentation
  * Changed codification to PNG
  * Camera configuration through config INI file

## CARLA 0.1.1

  * Added build system for Windows and Linux
  * Added more content

## CARLA 0.1.0

  * Added basic functionality<|MERGE_RESOLUTION|>--- conflicted
+++ resolved
@@ -1,5 +1,5 @@
 ## Latest Changes
-<<<<<<< HEAD
+  * Fix parsing of OpenDrive geoReference exported by RoadRunner
   * Added recording/replaying functionality to manual_control.py script.
     - CTRL + R: Toggle recording (file is always 'manual_recording.rec')
     - CTRL + P: Replay last recording.
@@ -8,9 +8,6 @@
     - CTRL + SHIFT + -: Subtract 10 seconds the start time of the replayer.
     - CTRL + SHIFT + =: Add 10 seconds the start time of the replayer.
     - Note: A negative time start means to replay from the end of the recording (-2 = replay the last 2 seconds)
-=======
-  * Fix parsing of OpenDrive geoReference exported by RoadRunner
->>>>>>> 8fda9d9c
   * Added manual_control_steeringwheel.py to control agents using Logitech G29 steering wheels (and maybe others).
   * Fixed `manual_control.py` and `no_rendering_mode.py` to prevent crashes when used in "no rendering mode"
   * Added movable props present in the map (e.g. chairs and tables) as actors so they can be controlled from Python
