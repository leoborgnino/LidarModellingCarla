// Copyright (c) 2017 Computer Vision Center (CVC) at the Universitat Autonoma
// de Barcelona (UAB).
//
// This work is licensed under the terms of the MIT license.
// For a copy, see <https://opensource.org/licenses/MIT>.

#pragma once

#include "carla/Memory.h"
#include "carla/road/Map.h"
#include "parser/OpenDriveParser.h"

#include <istream>
#include <ostream>

namespace carla {
namespace opendrive {

    class OpenDrive {
    public:

<<<<<<< HEAD
      static road::Map Load(std::istream &input);
      static road::Map Load(const std::string &file, XmlInputType inputType);
=======
      static SharedPtr<road::Map> Load(std::istream &input);
      static SharedPtr<road::Map> Load(const std::string &file);
>>>>>>> 73826236

      static void Dump(const road::Map &map, std::ostream &output);
    };

} // namespace opendrive
} // namespace carla<|MERGE_RESOLUTION|>--- conflicted
+++ resolved
@@ -19,13 +19,8 @@
     class OpenDrive {
     public:
 
-<<<<<<< HEAD
-      static road::Map Load(std::istream &input);
-      static road::Map Load(const std::string &file, XmlInputType inputType);
-=======
       static SharedPtr<road::Map> Load(std::istream &input);
-      static SharedPtr<road::Map> Load(const std::string &file);
->>>>>>> 73826236
+      static SharedPtr<road::Map> Load(const std::string &file, XmlInputType inputType);
 
       static void Dump(const road::Map &map, std::ostream &output);
     };
