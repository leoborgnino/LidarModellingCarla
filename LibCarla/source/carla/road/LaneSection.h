// Copyright (c) 2017 Computer Vision Center (CVC) at the Universitat Autonoma
// de Barcelona (UAB).
//
// This work is licensed under the terms of the MIT license.
// For a copy, see <https://opensource.org/licenses/MIT>.

#pragma once

#include "carla/NonCopyable.h"
#include "carla/road/Lane.h"
#include "carla/road/RoadElementSet.h"
#include "carla/road/RoadTypes.h"
#include "carla/geom/CubicPolynomial.h"

#include <unordered_map>
#include <vector>

namespace carla {
namespace road {

  class Road;
  class MapBuilder;

  class LaneSection : private MovableNonCopyable {
  public:

    LaneSection() = default;

    float GetDistance() const;

<<<<<<< HEAD
    Road *GetRoad() const;
=======
    Road *GetRoad();
>>>>>>> 8472f2b7

    Lane *GetLane(const LaneId id);

    std::unordered_map<LaneId, Lane> &GetLanes();

    const std::unordered_map<LaneId, Lane> &GetLanes() const {
      return _lanes;
    }

    std::vector<Lane *> GetLanesOfType(const std::string &type);

  private:

    friend MapBuilder;

    Road *_road;

    float _s;

    std::unordered_map<LaneId, Lane> _lanes;

    geom::CubicPolynomial _lane_offset;

  };

} // road
} // carla<|MERGE_RESOLUTION|>--- conflicted
+++ resolved
@@ -28,11 +28,7 @@
 
     float GetDistance() const;
 
-<<<<<<< HEAD
-    Road *GetRoad() const;
-=======
     Road *GetRoad();
->>>>>>> 8472f2b7
 
     Lane *GetLane(const LaneId id);
 
