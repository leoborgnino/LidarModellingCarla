--- conflicted
+++ resolved
@@ -108,13 +108,10 @@
 		{
 			"Name": "EditorScriptingUtilities",
 			"Enabled": true
-<<<<<<< HEAD
 		},
 		{
 			"Name": "ModelingToolsEditorMode",
 			"Enabled": true
-=======
->>>>>>> 54e400cd
 		}
 	]
 }